--- conflicted
+++ resolved
@@ -52,13 +52,7 @@
       std::unique_ptr<const Reader> urlPtrOffsetReader;
       std::unique_ptr<const Reader> clusterOffsetReader;
 
-<<<<<<< HEAD
-      static offset_t getOffset(const Reader* reader, size_t idx);
-
-      Cache<entry_index_t, std::shared_ptr<const Dirent>> direntCache;
-=======
-      lru_cache<article_index_t, std::shared_ptr<const Dirent>> direntCache;
->>>>>>> 8a5c414a
+      lru_cache<entry_index_t, std::shared_ptr<const Dirent>> direntCache;
       pthread_mutex_t direntCacheLock;
 
       typedef std::shared_ptr<const Cluster> ClusterHandle;
@@ -88,21 +82,12 @@
       const Fileheader& getFileheader() const  { return header; }
       zsize_t getFilesize() const;
 
-<<<<<<< HEAD
-      std::pair<FileCompound::const_iterator, FileCompound::const_iterator>
-      getFileParts(offset_t offset, zsize_t size);
+      FileCompound::PartRange getFileParts(offset_t offset, zsize_t size);
       std::shared_ptr<const Dirent> getDirent(entry_index_t idx);
       std::shared_ptr<const Dirent> getDirentByTitle(title_index_t idx);
       entry_index_t getIndexByTitle(title_index_t idx) const;
       entry_index_t getIndexByClusterOrder(entry_index_t idx) const;
       entry_index_t getCountArticles() const { return entry_index_t(header.getArticleCount()); }
-=======
-      FileCompound::PartRange getFileParts(offset_t offset, zsize_t size);
-      std::shared_ptr<const Dirent> getDirent(article_index_t idx);
-      std::shared_ptr<const Dirent> getDirentByTitle(article_index_t idx);
-      article_index_t getIndexByTitle(article_index_t idx);
-      article_index_t getCountArticles() const { return article_index_t(header.getArticleCount()); }
->>>>>>> 8a5c414a
 
 
       std::pair<bool, entry_index_t> findx(char ns, const std::string& url);
